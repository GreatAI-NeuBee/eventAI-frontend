--- conflicted
+++ resolved
@@ -8,12 +8,9 @@
 import VenueSearchInput from '../components/maps/VenueSearchInput';
 import { useEventStore } from '../store/eventStore';
 import { eventAPI } from '../api/apiClient';
-<<<<<<< HEAD
 import StadiumMapEditor from "../components/maps/StadiumMapEditor";
 import type { StadiumMapJSON } from '../components/maps/StadiumMapEditor';
-=======
 import { useAuth } from '../contexts/AuthContext';
->>>>>>> de725080
 
 const NewEvent: React.FC = () => {
   const navigate = useNavigate();
@@ -350,8 +347,10 @@
           }}
           initialLocation={venueLocation || undefined}
           title={venueLocation ? "Venue Location - Click to change" : "Select Venue Location"}
-<<<<<<< HEAD
         />
+        }
+      
+        {/* User Authentication Error */}
         <Card>
           <div className="flex items-center justify-between mb-4">
             <h2 className="text-xl font-semibold text-gray-900">Stadium Map Builder (JSON)</h2>
@@ -359,26 +358,13 @@
           </div>
           <StadiumMapEditor initialLayers={2} />
         </Card>
-
-
-        {/* Venue Layout Display */}
-        {venueLocation && (
-          <VenueLayoutMap
-            venueLocation={venueLocation}
-            title="Venue Layout & Nearby Facilities"
-          />
-=======
-        /> */}
-
-
-        {/* User Authentication Error */}
+        
         {errors.userEmail && (
           <Card className="bg-red-50 border-red-200">
             <div className="flex items-center gap-2 text-red-700">
               <span className="text-sm font-medium">⚠️ {errors.userEmail}</span>
             </div>
           </Card>
->>>>>>> de725080
         )}
 
         {/* Submit */}

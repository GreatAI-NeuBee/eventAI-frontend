--- conflicted
+++ resolved
@@ -608,7 +608,6 @@
                 venueLocation={currentEvent.venueLocation}
               />
             </Card>
-<<<<<<< HEAD
 
 
 
@@ -616,9 +615,6 @@
             {currentEvent.venueLocation && (
               <NearbyParkingOptions venueLocation={currentEvent.venueLocation} />
             )}
-=======
-            
->>>>>>> 9e86b289
           </div>
 
           {/* Right Column - Recommendations and Forecasts */}
